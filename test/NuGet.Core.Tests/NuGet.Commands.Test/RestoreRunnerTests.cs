﻿// Copyright (c) .NET Foundation. All rights reserved.
// Licensed under the Apache License, Version 2.0. See License.txt in the project root for license information.

using System;
using System.Collections.Generic;
using System.Diagnostics;
using System.IO;
using System.Linq;
using System.Text;
using System.Threading.Tasks;
using NuGet.Configuration;
using NuGet.Frameworks;
using NuGet.LibraryModel;
using NuGet.ProjectModel;
using NuGet.Protocol;
using NuGet.Protocol.Core.Types;
using NuGet.Test.Utility;
using Xunit;

namespace NuGet.Commands.Test
{
    public class RestoreRunnerTests
    {
        [Fact]
        public async Task RestoreRunner_BasicRestore()
        {
            // Arrange
            var sources = new List<PackageSource>();

            var project1Json = @"
            {
              ""version"": ""1.0.0"",
              ""description"": """",
              ""authors"": [ ""author"" ],
              ""tags"": [ """" ],
              ""projectUrl"": """",
              ""licenseUrl"": """",
              ""frameworks"": {
                ""net45"": {
                }
              }
            }";

            using (var workingDir = TestDirectory.Create())
            {
                var projectName = "project1";
                var packagesDir = new DirectoryInfo(Path.Combine(workingDir, "globalPackages"));
                var packageSource = new DirectoryInfo(Path.Combine(workingDir, "packageSource"));
                var project1 = new DirectoryInfo(Path.Combine(workingDir, "projects", projectName));
                
                packagesDir.Create();
                packageSource.Create();
                project1.Create();
                sources.Add(new PackageSource(packageSource.FullName));

                var specPath1 = Path.Combine(project1.FullName, "project.json");
                var dgPath = Path.Combine(project1.FullName, "project.dg");

                File.WriteAllText(specPath1, project1Json);

                var spec1 = JsonPackageSpecReader.GetPackageSpec(project1Json, projectName , specPath1);

                spec1 = spec1.EnsureRestoreMetadata();
                spec1.RestoreMetadata.Sources = new List<PackageSource> { new PackageSource(packageSource.FullName) };
                spec1.RestoreMetadata.PackagesPath = packagesDir.FullName;
                var dgSpec = new DependencyGraphSpec();
                dgSpec.AddProject(spec1);
                dgSpec.AddRestore(projectName);

                var logger = new TestLogger();
                var lockPath = Path.Combine(project1.FullName, "project.assets.json");

                var sourceRepos = sources.Select(source => Repository.Factory.GetCoreV3(source.Source)).ToList();

                var providerCache = new RestoreCommandProvidersCache();
                using (var cacheContext = new SourceCacheContext())
                {
                    var restoreContext = new RestoreArgs()
                    {
                        CacheContext = cacheContext,
                        DisableParallel = true,
                        GlobalPackagesFolder = packagesDir.FullName,
                        Sources = new List<string>() { packageSource.FullName },
                        Log = logger,
                        CachingSourceProvider = new CachingSourceProvider(new TestPackageSourceProvider(sources)),
                        PreLoadedRequestProviders = new List<IPreLoadedRestoreRequestProvider>()
                        {
                            new DependencyGraphSpecRequestProvider(providerCache, dgSpec)
                        }
                    };

                    // Act
                    var summaries = await RestoreRunner.RunAsync(restoreContext);
                    var summary = summaries.Single();

                    // Assert
                    Assert.True(summary.Success, "Failed: " + string.Join(Environment.NewLine, logger.Messages));
                    Assert.Equal(1, summary.FeedsUsed.Count);
                    Assert.True(File.Exists(lockPath), lockPath);
                    Assert.False(File.Exists(Path.Combine(project1.FullName, "project1.nuget.targets"))); // TODO NK - Why are we doing this? The name of the targets has changed!
                    Assert.False(File.Exists(Path.Combine(project1.FullName, "project1.nuget.props")));
                }
            }
        }

        [Fact]
        public async Task RestoreRunner_BasicRestore_VerifyFailureWritesFiles()
        {
            // Arrange
            var sources = new List<PackageSource>();

            var project1Json = @"
            {
              ""version"": ""1.0.0"",
              ""description"": """",
              ""authors"": [ ""author"" ],
              ""tags"": [ """" ],
              ""projectUrl"": """",
              ""licenseUrl"": """",
              ""frameworks"": {
                ""net45"": {
                    ""dependencies"": {
                        ""x"": ""1.0.0""
                    }
                }
              }
            }";

            using (var workingDir = TestDirectory.Create())
            {
                var packagesDir = new DirectoryInfo(Path.Combine(workingDir, "globalPackages"));
                var packageSource = new DirectoryInfo(Path.Combine(workingDir, "packageSource"));
                var project1 = new DirectoryInfo(Path.Combine(workingDir, "projects", "project1"));
                packagesDir.Create();
                packageSource.Create();
                project1.Create();
                sources.Add(new PackageSource(packageSource.FullName));

                File.WriteAllText(Path.Combine(project1.FullName, "project.json"), project1Json);

                var specPath1 = Path.Combine(project1.FullName, "project.json");
                var spec1 = JsonPackageSpecReader.GetPackageSpec(project1Json, "project1", specPath1);
                spec1 = spec1.EnsureRestoreMetadata();
                spec1.RestoreMetadata.Sources = new List<PackageSource> { new PackageSource(packageSource.FullName) };
                spec1.RestoreMetadata.PackagesPath = packagesDir.FullName;
                var dgFile = new DependencyGraphSpec();
                dgFile.AddProject(spec1);
                dgFile.AddRestore("project1");

                var logger = new TestLogger();
                var lockPath = Path.Combine(project1.FullName, "project.assets.json");

                var sourceRepos = sources.Select(source => Repository.Factory.GetCoreV3(source.Source)).ToList();

                var packageX = new SimpleTestPackageContext()
                {
                    Id = "x",
                    Version = "1.0.0"
                };

                packageX.AddFile("build/net45/x.targets");

                var packageY = new SimpleTestPackageContext("y");
                packageX.Dependencies.Add(packageY);

                var yPath = SimpleTestPackageUtility.CreateFullPackage(packageSource.FullName, packageY);
                SimpleTestPackageUtility.CreateFullPackage(packageSource.FullName, packageX);

                // y does not exist
                yPath.Delete();

                var providerCache = new RestoreCommandProvidersCache();

                using (var cacheContext = new SourceCacheContext())
                {
                    var restoreContext = new RestoreArgs()
                    {
                        CacheContext = cacheContext,
                        DisableParallel = true,
                        GlobalPackagesFolder = packagesDir.FullName,
                        Sources = new List<string>() { packageSource.FullName },
                        Log = logger,
                        CachingSourceProvider = new CachingSourceProvider(new TestPackageSourceProvider(sources)),
                        PreLoadedRequestProviders = new List<IPreLoadedRestoreRequestProvider>()
                        {
                            new DependencyGraphSpecRequestProvider(providerCache, dgFile)
                        }
                    };

                    var targetsPath = Path.Combine(project1.FullName, "project1.csproj.nuget.g.targets");
                    var propsPath = Path.Combine(project1.FullName, "project1.nuget.props");

                    // Act
                    var summaries = await RestoreRunner.RunAsync(restoreContext);
                    var summary = summaries.Single();

                    var targets = TargetsUtility.GetMSBuildPackageImports(targetsPath);

                    // Assert
                    Assert.False(summary.Success);
                    Assert.True(File.Exists(lockPath), lockPath);
                    Assert.True(File.Exists(targetsPath));
                    Assert.False(File.Exists(propsPath));
                    Assert.Equal(1, targets.Count);
                }
            }
        }

        [Fact]
        public async Task RestoreRunner_BasicRestore_VerifyFailureWritesFiles_NETCore()
        {
            // Arrange
            var sources = new List<PackageSource>();

            var project1Json = @"
            {
              ""version"": ""1.0.0"",
              ""description"": """",
              ""authors"": [ ""author"" ],
              ""tags"": [ """" ],
              ""projectUrl"": """",
              ""licenseUrl"": """",
              ""frameworks"": {
                ""net45"": {
                    ""dependencies"": {
                        ""x"": ""1.0.0""
                    }
                }
              }
            }";

            using (var workingDir = TestDirectory.Create())
            {
                var packagesDir = new DirectoryInfo(Path.Combine(workingDir, "globalPackages"));
                var packageSource = new DirectoryInfo(Path.Combine(workingDir, "packageSource"));
                var project1 = new DirectoryInfo(Path.Combine(workingDir, "projects", "project1"));
                packagesDir.Create();
                packageSource.Create();
                project1.Create();
                sources.Add(new PackageSource(packageSource.FullName));

                File.WriteAllText(Path.Combine(project1.FullName, "project.json"), project1Json);

                var specPath1 = Path.Combine(project1.FullName, "project.json");
                var spec1 = JsonPackageSpecReader.GetPackageSpec(project1Json, "project1", specPath1);
                spec1.RestoreMetadata = new ProjectRestoreMetadata();
                spec1.RestoreMetadata.OutputPath = Path.Combine(project1.FullName, "obj");
                spec1.RestoreMetadata.ProjectStyle = ProjectStyle.PackageReference;
                spec1.RestoreMetadata.ProjectName = "project1";
                spec1.RestoreMetadata.ProjectPath = Path.Combine(project1.FullName, "project1.csproj");
                spec1.RestoreMetadata.ProjectUniqueName = spec1.RestoreMetadata.ProjectPath;
                spec1.RestoreMetadata.TargetFrameworks.Add(new ProjectRestoreMetadataFrameworkInfo(NuGetFramework.Parse("net45")));
                spec1.RestoreMetadata.OriginalTargetFrameworks.Add("net45");
                spec1.FilePath = spec1.RestoreMetadata.ProjectPath;

                var dgSpec = new DependencyGraphSpec();
                dgSpec.AddProject(spec1);
                dgSpec.AddRestore(spec1.RestoreMetadata.ProjectUniqueName);

                var logger = new TestLogger();
                var assetsPath = Path.Combine(project1.FullName, "obj", "project.assets.json");

                var sourceRepos = sources.Select(source => Repository.Factory.GetCoreV3(source.Source)).ToList();

                var providerCache = new RestoreCommandProvidersCache();

                using (var cacheContext = new SourceCacheContext())
                {
                    var restoreContext = new RestoreArgs()
                    {
                        CacheContext = cacheContext,
                        DisableParallel = true,
                        GlobalPackagesFolder = packagesDir.FullName,
                        Sources = new List<string>() { packageSource.FullName },
                        Log = logger,
                        CachingSourceProvider = new CachingSourceProvider(new TestPackageSourceProvider(sources)),
                        PreLoadedRequestProviders = new List<IPreLoadedRestoreRequestProvider>()
                        {
                            new DependencyGraphSpecRequestProvider(providerCache, dgSpec)
                        }
                    };

                    // Act
                    var summaries = await RestoreRunner.RunAsync(restoreContext);
                    var summary = summaries.Single();

                    // Assert
                    Assert.False(summary.Success);
                    Assert.True(File.Exists(assetsPath), assetsPath);
                    Assert.True(File.Exists(Path.Combine(project1.FullName, "obj", "project1.csproj.nuget.g.props")));
                    Assert.True(File.Exists(Path.Combine(project1.FullName, "obj", "project1.csproj.nuget.g.targets")));
                }
            }
        }

        [Fact]
        public async Task RestoreRunner_BasicRestoreWithConfigFile()
        {
            // Arrange
            var sources = new List<PackageSource>();

            var project1Json = @"
            {
              ""version"": ""1.0.0"",
              ""description"": """",
              ""authors"": [ ""author"" ],
              ""tags"": [ """" ],
              ""projectUrl"": """",
              ""licenseUrl"": """",
              ""frameworks"": {
                ""net45"": {
                }
              }
            }";

            var configFile = @"<?xml version=""1.0"" encoding=""utf-8""?>
<configuration>
    <packageSources>
        <add key=""nuget.org"" value=""{0}"" />
    </packageSources>
</configuration>
";

            using (var workingDir = TestDirectory.Create())
            {
                var packagesDir = new DirectoryInfo(Path.Combine(workingDir, "globalPackages"));
                var packageSource = new DirectoryInfo(Path.Combine(workingDir, "packageSource"));
                var project1 = new DirectoryInfo(Path.Combine(workingDir, "projects", "project1"));
                packagesDir.Create();
                packageSource.Create();
                project1.Create();

                File.WriteAllText(Path.Combine(project1.FullName, "project.json"), project1Json);
                File.WriteAllText(Path.Combine(workingDir, "NuGet.Config"), String.Format(configFile, packageSource.FullName));

                var specPath1 = Path.Combine(project1.FullName, "project.json");
                var spec1 = JsonPackageSpecReader.GetPackageSpec(project1Json, "project1", specPath1);
                var configPath = Path.Combine(workingDir, "NuGet.Config");

                var dgFile = new DependencyGraphSpec();
                spec1 = spec1.EnsureRestoreMetadata();
                spec1.RestoreMetadata.ConfigFilePaths = new List<string> { configPath };
                spec1.RestoreMetadata.Sources = new List<PackageSource> { new PackageSource(packageSource.FullName) };
                spec1.RestoreMetadata.PackagesPath = packagesDir.FullName;

                dgFile.AddProject(spec1);
                dgFile.AddRestore("project1");

                var logger = new TestLogger();
                var lockPath = Path.Combine(project1.FullName, "project.assets.json");

                var providerCache = new RestoreCommandProvidersCache();

                using (var cacheContext = new SourceCacheContext())
                {
                    var restoreContext = new RestoreArgs()
                    {
                        CacheContext = cacheContext,
                        DisableParallel = true,
                        GlobalPackagesFolder = spec1.RestoreMetadata.PackagesPath,
                        ConfigFile = configPath,
                        Log = logger,
                        CachingSourceProvider = new CachingSourceProvider(new TestPackageSourceProvider(new List<PackageSource>())),
                        PreLoadedRequestProviders = new List<IPreLoadedRestoreRequestProvider>
                        {
                            new DependencyGraphSpecRequestProvider(providerCache, dgFile)
                        }
                    };

                    // Act
                    var summaries = await RestoreRunner.RunAsync(restoreContext);
                    var summary = summaries.Single();

                    // Assert
                    Assert.True(summary.Success, "Failed: " + string.Join(Environment.NewLine, logger.Messages));
                    Assert.Equal(1, summary.FeedsUsed.Count);
                    Assert.True(File.Exists(lockPath), lockPath);
                }
            }
        }

        [Fact]
        public async Task RestoreRunner_RestoreWithExternalFile()
        {
            // Arrange
            var sources = new List<PackageSource>();

            var targetFrameworkInfo1 = new TargetFrameworkInformation();
            targetFrameworkInfo1.FrameworkName = NuGetFramework.Parse("net45");
            var frameworks1 = new[] { targetFrameworkInfo1 };

            var targetFrameworkInfo2 = new TargetFrameworkInformation();
            targetFrameworkInfo2.FrameworkName = NuGetFramework.Parse("net45");
            var frameworks2 = new[] { targetFrameworkInfo2 };

            // Create two net45 projects
            var spec1 = new PackageSpec(frameworks1);
            spec1.RestoreMetadata = new ProjectRestoreMetadata();
            spec1.RestoreMetadata.ProjectUniqueName = "project1";
            spec1.RestoreMetadata.ProjectName = "project1";
            spec1.RestoreMetadata.ProjectStyle = ProjectStyle.PackageReference;
            spec1.RestoreMetadata.OriginalTargetFrameworks.Add("net45");

            var spec2 = new PackageSpec(frameworks2);
            spec2.RestoreMetadata = new ProjectRestoreMetadata();
            spec2.RestoreMetadata.ProjectUniqueName = "project2";
            spec2.RestoreMetadata.ProjectName = "project2";
            spec2.RestoreMetadata.ProjectStyle = ProjectStyle.PackageReference;
            spec2.RestoreMetadata.OriginalTargetFrameworks.Add("net45");

            var specs = new[] { spec1, spec2 };

            using (var workingDir = TestDirectory.Create())
            {
                var packagesDir = new DirectoryInfo(Path.Combine(workingDir, "globalPackages"));
                var packageSource = new DirectoryInfo(Path.Combine(workingDir, "packageSource"));
                var project1 = new DirectoryInfo(Path.Combine(workingDir, "projects", "project1"));
                var project2 = new DirectoryInfo(Path.Combine(workingDir, "projects", "project2"));
                packagesDir.Create();
                packageSource.Create();
                project1.Create();
                project2.Create();
                sources.Add(new PackageSource(packageSource.FullName));

                var projPath1 = Path.Combine(project1.FullName, "project1.csproj");
                var projPath2 = Path.Combine(project2.FullName, "project2.csproj");
                File.WriteAllText(projPath1, string.Empty);
                File.WriteAllText(projPath2, string.Empty);

                spec1.RestoreMetadata.ProjectPath = projPath1;
                spec1.FilePath = projPath1;
                spec1.Name = "project1";
                spec2.RestoreMetadata.ProjectPath = projPath2;
                spec2.FilePath = projPath1;
                spec2.Name = "project2";

                var logger = new TestLogger();
                var objPath1 = Path.Combine(project1.FullName, "obj");
                var objPath2 = Path.Combine(project2.FullName, "obj");

                spec1.RestoreMetadata.OutputPath = objPath1;
                spec2.RestoreMetadata.OutputPath = objPath2;

                spec1.RestoreMetadata.OriginalTargetFrameworks.Add("net45");
                spec2.RestoreMetadata.OriginalTargetFrameworks.Add("net45");

                var lockPath1 = Path.Combine(objPath1, "project.assets.json");
                var lockPath2 = Path.Combine(objPath2, "project.assets.json");

                // Link projects
                spec1.TargetFrameworks.Single().Dependencies.Add(new LibraryDependency()
                {
                    LibraryRange = new LibraryRange()
                    {
                        Name = "project2",
                        TypeConstraint = LibraryDependencyTarget.ExternalProject
                    }
                });

                spec1.RestoreMetadata.TargetFrameworks.Add(new ProjectRestoreMetadataFrameworkInfo(NuGetFramework.Parse("net45")));
                spec1.RestoreMetadata.TargetFrameworks
                    .Single()
                    .ProjectReferences
                    .Add(new ProjectRestoreReference()
                {
                    ProjectPath = projPath2,
                    ProjectUniqueName = "project2"
                });

                // Create dg file
                var dgFile = new DependencyGraphSpec();

                foreach (var spec in specs)
                {
                    dgFile.AddRestore(spec.RestoreMetadata.ProjectName);
                    dgFile.AddProject(spec);
                }

                var dgPath = Path.Combine(workingDir, "input.dg");
                dgFile.Save(dgPath);

                var sourceRepos = sources.Select(source => Repository.Factory.GetCoreV3(source.Source)).ToList();

                var providerCache = new RestoreCommandProvidersCache();

                var restoreContext = new RestoreArgs()
                {
                    CacheContext = new SourceCacheContext(),
                    DisableParallel = true,
                    GlobalPackagesFolder = packagesDir.FullName,
                    Sources = new List<string>() { packageSource.FullName },
                    Log = logger,
                    CachingSourceProvider = new CachingSourceProvider(new TestPackageSourceProvider(sources)),
                    RequestProviders = new List<IRestoreRequestProvider>()
                    {
                        new DependencyGraphFileRequestProvider(providerCache)
                    }
                };

                // add file path as input
                restoreContext.Inputs.Add(dgPath);

                // Act
                var summaries = await RestoreRunner.RunAsync(restoreContext);
                var success = summaries.All(s => s.Success);

                var lockFormat = new LockFileFormat();
                var lockFile1 = lockFormat.Read(lockPath1);
                var project2Lib = lockFile1.Libraries.First();

                // Assert
                Assert.True(success, "Failed: " + string.Join(Environment.NewLine, logger.Messages));
                Assert.True(File.Exists(lockPath1), lockPath1);
                Assert.True(File.Exists(lockPath2), lockPath2);
                Assert.Equal("project2", project2Lib.Name);
            }
        }

        [Fact]
        public async Task RestoreRunner_RestoreWithExternalFile_NetCoreOutput()
        {
            // Arrange
            var sources = new List<PackageSource>();

            var targetFrameworkInfo1 = new TargetFrameworkInformation();
            targetFrameworkInfo1.FrameworkName = NuGetFramework.Parse("net45");
            var frameworks1 = new[] { targetFrameworkInfo1 };

            var targetFrameworkInfo2 = new TargetFrameworkInformation();
            targetFrameworkInfo2.FrameworkName = NuGetFramework.Parse("net45");
            var frameworks2 = new[] { targetFrameworkInfo2 };

            // Create two net45 projects
            var spec1 = new PackageSpec(frameworks1);
            spec1.RestoreMetadata = new ProjectRestoreMetadata();
            spec1.RestoreMetadata.ProjectUniqueName = "project1";
            spec1.RestoreMetadata.ProjectName = "project1";
            spec1.RestoreMetadata.ProjectStyle = ProjectStyle.PackageReference;
            spec1.RestoreMetadata.OriginalTargetFrameworks.Add("net45");

            var spec2 = new PackageSpec(frameworks2);
            spec2.RestoreMetadata = new ProjectRestoreMetadata();
            spec2.RestoreMetadata.ProjectUniqueName = "project2";
            spec2.RestoreMetadata.ProjectName = "project2";
            spec2.RestoreMetadata.ProjectStyle = ProjectStyle.PackageReference;
            spec2.RestoreMetadata.OriginalTargetFrameworks.Add("net45");

            var specs = new[] { spec1, spec2 };

            using (var workingDir = TestDirectory.Create())
            {
                var packagesDir = new DirectoryInfo(Path.Combine(workingDir, "globalPackages"));
                var packageSource = new DirectoryInfo(Path.Combine(workingDir, "packageSource"));
                var project1 = new DirectoryInfo(Path.Combine(workingDir, "projects", "project1"));
                var project2 = new DirectoryInfo(Path.Combine(workingDir, "projects", "project2"));
                packagesDir.Create();
                packageSource.Create();
                project1.Create();
                project2.Create();
                sources.Add(new PackageSource(packageSource.FullName));

                var projPath1 = Path.Combine(project1.FullName, "project1.csproj");
                var projPath2 = Path.Combine(project2.FullName, "project2.csproj");
                File.WriteAllText(projPath1, string.Empty);
                File.WriteAllText(projPath2, string.Empty);

                spec1.RestoreMetadata.ProjectPath = projPath1;
                spec1.FilePath = projPath1;
                spec1.Name = "project1";
                spec2.RestoreMetadata.ProjectPath = projPath2;
                spec2.FilePath = projPath1;
                spec2.Name = "project2";

                var logger = new TestLogger();
                var objPath1 = Path.Combine(project1.FullName, "obj");
                var objPath2 = Path.Combine(project2.FullName, "obj");

                spec1.RestoreMetadata.OutputPath = objPath1;
                spec2.RestoreMetadata.OutputPath = objPath2;

                spec1.RestoreMetadata.OriginalTargetFrameworks.Add("net45");
                spec2.RestoreMetadata.OriginalTargetFrameworks.Add("net45");

                var lockPath1 = Path.Combine(objPath1, "project.assets.json");
                var lockPath2 = Path.Combine(objPath2, "project.assets.json");

                // Link projects
                spec1.TargetFrameworks.Single().Dependencies.Add(new LibraryDependency()
                {
                    LibraryRange = new LibraryRange()
                    {
                        Name = "project2",
                        TypeConstraint = LibraryDependencyTarget.ExternalProject
                    }
                });

                spec1.RestoreMetadata.TargetFrameworks.Add(new ProjectRestoreMetadataFrameworkInfo(NuGetFramework.Parse("net45")));
                spec1.RestoreMetadata.TargetFrameworks
                    .Single()
                    .ProjectReferences
                    .Add(new ProjectRestoreReference()
                    {
                        ProjectPath = projPath2,
                        ProjectUniqueName = "project2"
                    });

                // Create dg file
                var dgFile = new DependencyGraphSpec();

                foreach (var spec in specs)
                {
                    dgFile.AddRestore(spec.RestoreMetadata.ProjectName);
                    dgFile.AddProject(spec);
                }

                var dgPath = Path.Combine(workingDir, "input.dg");
                dgFile.Save(dgPath);

                var sourceRepos = sources.Select(source => Repository.Factory.GetCoreV3(source.Source)).ToList();

                var providerCache = new RestoreCommandProvidersCache();

                using (var cacheContext = new SourceCacheContext())
                {
                    var restoreContext = new RestoreArgs()
                    {
                        CacheContext = cacheContext,
                        DisableParallel = true,
                        GlobalPackagesFolder = packagesDir.FullName,
                        Sources = new List<string>() { packageSource.FullName },
                        Inputs = new List<string>() { dgPath },
                        Log = logger,
                        CachingSourceProvider = new CachingSourceProvider(new TestPackageSourceProvider(sources)),
                        RequestProviders = new List<IRestoreRequestProvider>()
                        {
                            new DependencyGraphFileRequestProvider(providerCache)
                        }
                    };

                    // Act
                    var summaries = await RestoreRunner.RunAsync(restoreContext);
                    var success = summaries.All(s => s.Success);

                    var lockFormat = new LockFileFormat();
                    var lockFile1 = lockFormat.Read(lockPath1);
                    var project2Lib = lockFile1.Libraries.First();

                    // Assert
                    Assert.True(success, "Failed: " + string.Join(Environment.NewLine, logger.Messages));
                    Assert.True(File.Exists(lockPath1), lockPath1);
                    Assert.True(File.Exists(lockPath2), lockPath2);
                    Assert.Equal("project2", project2Lib.Name);
                }
            }
        }

        [Fact]
<<<<<<< HEAD
=======
        public async Task RestoreRunner_RestoreFolder()
        {
            // Arrange
            var sources = new List<PackageSource>();

            var project1Json = @"
            {
              ""version"": ""1.0.0"",
              ""description"": """",
              ""authors"": [ ""author"" ],
              ""tags"": [ """" ],
              ""projectUrl"": """",
              ""licenseUrl"": """",
              ""frameworks"": {
                ""net45"": {
                }
              }
            }";

            var project2Json = @"
            {
              ""version"": ""1.0.0"",
              ""description"": """",
              ""authors"": [ ""author"" ],
              ""tags"": [ """" ],
              ""projectUrl"": """",
              ""licenseUrl"": """",
              ""frameworks"": {
                ""net45"": {
                }
              }
            }";

            using (var workingDir = TestDirectory.Create())
            {
                var packagesDir = new DirectoryInfo(Path.Combine(workingDir, "globalPackages"));
                var packageSource = new DirectoryInfo(Path.Combine(workingDir, "packageSource"));
                var project1 = new DirectoryInfo(Path.Combine(workingDir, "projects", "project1"));
                var project2 = new DirectoryInfo(Path.Combine(workingDir, "projects", "project2"));
                packagesDir.Create();
                packageSource.Create();
                project1.Create();
                project2.Create();
                sources.Add(new PackageSource(packageSource.FullName));

                File.WriteAllText(Path.Combine(project1.FullName, "project.json"), project1Json);
                File.WriteAllText(Path.Combine(project2.FullName, "project.json"), project1Json);

                var specPath1 = Path.Combine(project1.FullName, "project.json");
                var spec1 = JsonPackageSpecReader.GetPackageSpec(project1Json, "project1", specPath1);

                var specPath2 = Path.Combine(project2.FullName, "project.json");
                var spec2 = JsonPackageSpecReader.GetPackageSpec(project2Json, "project2", specPath2);

                var logger = new TestLogger();
                var lockPath1 = Path.Combine(project1.FullName, "project.lock.json");
                var lockPath2 = Path.Combine(project2.FullName, "project.lock.json");

                var sourceRepos = sources.Select(source => Repository.Factory.GetCoreV3(source.Source)).ToList();

                var providerCache = new RestoreCommandProvidersCache();

                using (var cacheContext = new SourceCacheContext())
                {
                    var restoreContext = new RestoreArgs()
                    {
                        CacheContext = cacheContext,
                        DisableParallel = true,
                        GlobalPackagesFolder = packagesDir.FullName,
                        Sources = new List<string>() { packageSource.FullName },
                        Inputs = new List<string>() { workingDir },
                        Log = logger,
                        CachingSourceProvider = new CachingSourceProvider(new TestPackageSourceProvider(sources)),
                        RequestProviders = new List<IRestoreRequestProvider>()
                        {
                        new DependencyGraphFileRequestProvider(providerCache),
                            new ProjectJsonRestoreRequestProvider(providerCache)
                        }
                    };

                    // Act
                    var summaries = await RestoreRunner.RunAsync(restoreContext);
                    var success = summaries.All(s => s.Success);

                    // Assert
                    Assert.True(success, "Failed: " + string.Join(Environment.NewLine, logger.Messages));
                    Assert.True(File.Exists(lockPath1), lockPath1);
                    Assert.True(File.Exists(lockPath2), lockPath2);
                }
            }
        }

        [Fact]
>>>>>>> 92ed4142
        public async Task RestoreRunner_RestoreWithRuntime()
        {
            // Arrange
            var sources = new List<PackageSource>();

            var project1Json = @"
            {
              ""version"": ""1.0.0"",
              ""description"": """",
              ""authors"": [ ""author"" ],
              ""tags"": [ """" ],
              ""projectUrl"": """",
              ""licenseUrl"": """",
              ""frameworks"": {
                ""net45"": {
                }
              }
            }";

            using (var workingDir = TestDirectory.Create())
            {
                var packagesDir = new DirectoryInfo(Path.Combine(workingDir, "globalPackages"));
                var packageSource = new DirectoryInfo(Path.Combine(workingDir, "packageSource"));
                var project1 = new DirectoryInfo(Path.Combine(workingDir, "projects", "project1"));
                packagesDir.Create();
                packageSource.Create();
                project1.Create();
                sources.Add(new PackageSource(packageSource.FullName));

                File.WriteAllText(Path.Combine(project1.FullName, "project.json"), project1Json);

                var specPath1 = Path.Combine(project1.FullName, "project.json");
                var spec1 = JsonPackageSpecReader.GetPackageSpec(project1Json, "project1", specPath1);

                spec1 = spec1.EnsureRestoreMetadata();
                spec1.RestoreMetadata.Sources = new List<PackageSource> { new PackageSource(packageSource.FullName) };
                spec1.RestoreMetadata.PackagesPath = packagesDir.FullName;
                var dgSpec = new DependencyGraphSpec();
                dgSpec.AddProject(spec1);
                dgSpec.AddRestore("project1");

                var logger = new TestLogger();
                var lockPath1 = Path.Combine(project1.FullName, "project.assets.json");

                var sourceRepos = sources.Select(source => Repository.Factory.GetCoreV3(source.Source)).ToList();

                var providerCache = new RestoreCommandProvidersCache();

                using (var cacheContext = new SourceCacheContext())
                {
                    var restoreContext = new RestoreArgs()
                    {
                        CacheContext = cacheContext,
                        DisableParallel = true,
                        GlobalPackagesFolder = spec1.RestoreMetadata.PackagesPath,
                        Sources = new List<string>() { packageSource.FullName },
                        Log = logger,
                        CachingSourceProvider = new CachingSourceProvider(new TestPackageSourceProvider(sources)),
                        PreLoadedRequestProviders = new List<IPreLoadedRestoreRequestProvider>()
                        {
                             new DependencyGraphSpecRequestProvider(providerCache, dgSpec)
                        }
                    };

                    restoreContext.Runtimes.Add("linux-x86");

                    // Act
                    var summaries = await RestoreRunner.RunAsync(restoreContext);
                    var success = summaries.All(s => s.Success);

                    var lockFormat = new LockFileFormat();
                    var lockFile = lockFormat.Read(lockPath1);

                    // Assert
                    Assert.True(success, "Failed: " + string.Join(Environment.NewLine, logger.Messages));
                    Assert.True(lockFile.Targets.Any(graph => graph.RuntimeIdentifier == "linux-x86"));
                }
            }
        }

        [Fact]
        public async Task RestoreRunner_WarnIfNoProject()
        {
            // If an input folder is provided to RestoreRunner that doesn't contain a project,
            // it should report an error.

            using (var workingDir = TestDirectory.Create())
            {
                // Arrange
                var logger = new TestLogger();
                var providerCache = new RestoreCommandProvidersCache();
                using (var cacheContext = new SourceCacheContext())
                {
                    var restoreContext = new RestoreArgs()
                    {
                        CacheContext = cacheContext,
                        DisableParallel = true,
                        Inputs = new List<string>() { workingDir },
                        Log = logger,
                        RequestProviders = new List<IRestoreRequestProvider>()
                        {
                            new ProjectJsonRestoreRequestProvider(providerCache)
                        }
                    };

                    // Act
                    var summaries = await RestoreRunner.RunAsync(restoreContext);

                    // Assert
                    Assert.Equal(0, summaries.Count);
                    var matchingError = logger.Messages.ToList().Find(error => error.Contains(workingDir));
                    Assert.NotNull(matchingError);
                }
            }
        }
    }
}<|MERGE_RESOLUTION|>--- conflicted
+++ resolved
@@ -655,102 +655,6 @@
         }
 
         [Fact]
-<<<<<<< HEAD
-=======
-        public async Task RestoreRunner_RestoreFolder()
-        {
-            // Arrange
-            var sources = new List<PackageSource>();
-
-            var project1Json = @"
-            {
-              ""version"": ""1.0.0"",
-              ""description"": """",
-              ""authors"": [ ""author"" ],
-              ""tags"": [ """" ],
-              ""projectUrl"": """",
-              ""licenseUrl"": """",
-              ""frameworks"": {
-                ""net45"": {
-                }
-              }
-            }";
-
-            var project2Json = @"
-            {
-              ""version"": ""1.0.0"",
-              ""description"": """",
-              ""authors"": [ ""author"" ],
-              ""tags"": [ """" ],
-              ""projectUrl"": """",
-              ""licenseUrl"": """",
-              ""frameworks"": {
-                ""net45"": {
-                }
-              }
-            }";
-
-            using (var workingDir = TestDirectory.Create())
-            {
-                var packagesDir = new DirectoryInfo(Path.Combine(workingDir, "globalPackages"));
-                var packageSource = new DirectoryInfo(Path.Combine(workingDir, "packageSource"));
-                var project1 = new DirectoryInfo(Path.Combine(workingDir, "projects", "project1"));
-                var project2 = new DirectoryInfo(Path.Combine(workingDir, "projects", "project2"));
-                packagesDir.Create();
-                packageSource.Create();
-                project1.Create();
-                project2.Create();
-                sources.Add(new PackageSource(packageSource.FullName));
-
-                File.WriteAllText(Path.Combine(project1.FullName, "project.json"), project1Json);
-                File.WriteAllText(Path.Combine(project2.FullName, "project.json"), project1Json);
-
-                var specPath1 = Path.Combine(project1.FullName, "project.json");
-                var spec1 = JsonPackageSpecReader.GetPackageSpec(project1Json, "project1", specPath1);
-
-                var specPath2 = Path.Combine(project2.FullName, "project.json");
-                var spec2 = JsonPackageSpecReader.GetPackageSpec(project2Json, "project2", specPath2);
-
-                var logger = new TestLogger();
-                var lockPath1 = Path.Combine(project1.FullName, "project.lock.json");
-                var lockPath2 = Path.Combine(project2.FullName, "project.lock.json");
-
-                var sourceRepos = sources.Select(source => Repository.Factory.GetCoreV3(source.Source)).ToList();
-
-                var providerCache = new RestoreCommandProvidersCache();
-
-                using (var cacheContext = new SourceCacheContext())
-                {
-                    var restoreContext = new RestoreArgs()
-                    {
-                        CacheContext = cacheContext,
-                        DisableParallel = true,
-                        GlobalPackagesFolder = packagesDir.FullName,
-                        Sources = new List<string>() { packageSource.FullName },
-                        Inputs = new List<string>() { workingDir },
-                        Log = logger,
-                        CachingSourceProvider = new CachingSourceProvider(new TestPackageSourceProvider(sources)),
-                        RequestProviders = new List<IRestoreRequestProvider>()
-                        {
-                        new DependencyGraphFileRequestProvider(providerCache),
-                            new ProjectJsonRestoreRequestProvider(providerCache)
-                        }
-                    };
-
-                    // Act
-                    var summaries = await RestoreRunner.RunAsync(restoreContext);
-                    var success = summaries.All(s => s.Success);
-
-                    // Assert
-                    Assert.True(success, "Failed: " + string.Join(Environment.NewLine, logger.Messages));
-                    Assert.True(File.Exists(lockPath1), lockPath1);
-                    Assert.True(File.Exists(lockPath2), lockPath2);
-                }
-            }
-        }
-
-        [Fact]
->>>>>>> 92ed4142
         public async Task RestoreRunner_RestoreWithRuntime()
         {
             // Arrange
